--- conflicted
+++ resolved
@@ -10,14 +10,8 @@
 import altair as alt
 import pandas as pd
 
-<<<<<<< HEAD
+from .converter import convert_coco, convert_csv, convert_yolo
 from .utils import filter_split_category
-from .converter import convert_coco, convert_csv, convert_yolo
-=======
-
-from .converter import convert_csv, convert_yolo
-from .utils import filter_split_category
->>>>>>> 6ae30f9a
 
 
 class FormatSpec(ABC):
