"""
__author__: HashTagML
license: MIT
Created: Tuesday, 30th March 2021
"""

from abc import ABC, abstractmethod
from typing import Optional

import altair as alt
import pandas as pd

<<<<<<< HEAD
from .utils import filter_split_category
from .converter import convert_coco, convert_csv, convert_yolo
=======

from .converter import convert_csv, convert_yolo
from .utils import filter_split_category
>>>>>>> 475e7924


class FormatSpec(ABC):
    """The base class to represent all annotation formats"""

    def __init__(self):
        self.root = None
        self._has_image_split = None
        self.master_df = None

    @abstractmethod
    def _resolve_dataframe(self):
        pass

    def bbox_stats(self, split: Optional[str] = None, category: Optional[str] = None) -> pd.DataFrame:
        """computes bbox descriptive stats e.g., mean, std etc.

        Args:
            split (Optional[str]): split of the dataset e.g., ``train``, ``valid`` etc. Defaults to None.
            category (Optional[str]): category to filter out. Defaults to None.

        Returns:
            pd.DataFrame: stats of the bounding boxes
        """
        df = filter_split_category(self.master_df, split, category)
        return df[["x_min", "y_min", "width", "height"]].describe()

    def show_distribution(self) -> alt.Chart:
        """Plots distribution of labels in different splits of the dataset"""

        df = self.master_df[["split", "category", "image_id"]].copy()
        distribution = df.groupby(["split", "category"])["image_id"].size().rename("count")
        distribution = pd.DataFrame(distribution / distribution.groupby(level=0).sum()).reset_index()

        return (
            alt.Chart(distribution)
            .mark_bar(cornerRadiusTopLeft=5, cornerRadiusTopRight=5)
            .encode(x="category:O", y="count:Q", color="category", column="split")
        )

    def bbox_scatter(
        self, split: Optional[str] = None, category: Optional[str] = None, limit: int = 1000
    ) -> alt.Chart:
        """plots scatter of width and height of bounding boxes

        Args:
            split (Optional[str]): split of the dataset e.g., ``train``, ``valid`` etc. Defaults to None.
            category (Optional[str]): category to filter out. Defaults to None.
            limit (int, optional): number of samples to plot. Defaults to 1000.
        """

        df = filter_split_category(self.master_df, split, category)
        limit = min(min(limit, len(df)), 5000)
        print(len(df))
        df = df.sample(n=limit, replace=False, random_state=42)
        return alt.Chart(df).mark_circle(size=30).encode(x="width", y="height", color="category")

    def describe(self) -> pd.DataFrame:
        """shows basic data distribution in different split"""
        df = (
            self.master_df.groupby(["split"])
            .agg({"image_id": [pd.Series.nunique, "size"], "category": pd.Series.nunique})
            .reset_index()
        )
        df.columns = df.columns.get_level_values(0) + "_" + df.columns.get_level_values(1)
        df.rename(
            columns={
                "image_id_nunique": "images",
                "image_id_size": "annotations",
                "category_nunique": "categories",
                "split_": "split",
            },
            inplace=True,
        )
        return df

    def convert(
        self, to: str, output_dir: Optional[str] = None, save_under: str = "labels", copy_images: bool = False
    ):
        # print(copy_images)
        if to.lower() == "yolo":
            return convert_yolo(
                self.master_df,
                self.root,
                has_image_split=self._has_image_split,
                copy_images=copy_images,
                save_under=save_under,
                output_dir=output_dir,
            )
        if to.lower() == "coco":
            return convert_coco(
                self.master_df,
                self.root,
                has_image_split=self._has_image_split,
                copy_images=copy_images,
                save_under=save_under,
                output_dir=output_dir,
            )
        if to.lower() == "pascal":
            pass
        if to.lower() == "csv":
            return convert_csv(self.master_df, self.root, output_dir)
        if to.lower() == "sagemaker":
            pass<|MERGE_RESOLUTION|>--- conflicted
+++ resolved
@@ -10,14 +10,8 @@
 import altair as alt
 import pandas as pd
 
-<<<<<<< HEAD
+from .converter import convert_coco, convert_csv, convert_yolo
 from .utils import filter_split_category
-from .converter import convert_coco, convert_csv, convert_yolo
-=======
-
-from .converter import convert_csv, convert_yolo
-from .utils import filter_split_category
->>>>>>> 475e7924
 
 
 class FormatSpec(ABC):
