"""
__author__: HashTagML
license: MIT
Created: Sunday, 28th March 2021
"""

import os
from typing import Optional, Union

from .coco import Coco
from .csv import Csv
from .yolo import Yolo
<<<<<<< HEAD
from .pascal import Pascal
from ..visualizer.visualizer import Visualizer
from .utils import get_image_dir, ifnone

SUPPORTED_FORMATS = {"coco": Coco, "csv": Csv, "yolo": Yolo, "pascal": Pascal}
=======
from ..visualizer.visualizer import Visualizer
from .utils import get_image_dir, ifnone

SUPPORTED_FORMATS = {"coco": Coco, "csv": Csv, "yolo": Yolo}
>>>>>>> d04089ce


class Annotation:
    def __init__(self, root: str, format: str):
        if format.lower() not in SUPPORTED_FORMATS:
            raise ValueError(f"`{format}` is not a supported format")

        self.root = root
        self.format = format
        self.formatspec = SUPPORTED_FORMATS[format.lower()](root)

    @property
    def label_df(self):
        return self.formatspec.master_df

    def describe(self):
        return self.formatspec.describe()

    def show_distribution(self):
        return self.formatspec.show_distribution()

    def bbox_scatter(self, split: Optional[str] = None, category: Optional[str] = None):
        return self.formatspec.bbox_scatter(split, category)

    def bbox_stats(self, split: Optional[str] = None, category: Optional[str] = None):
        return self.formatspec.bbox_stats(split, category)

    def convert(self, to: str, output_dir: Optional[Union[str, os.PathLike]] = None, **kwargs):
        if not to.lower() in SUPPORTED_FORMATS:
            raise ValueError(f"`{format}` is not a supported conversion format")

        # if to.lower() == self.format.lower():
        #     print("Nice Try!")
        #     return

        # self.formatspec.convert(to.lower(), output_dir=output_dir, **kwargs)
        return self.formatspec.convert(to.lower(), output_dir=output_dir, **kwargs)

    def visualizer(
        self,
        images_dir: Optional[Union[str, os.PathLike]] = None,
        split: Optional[str] = None,
        img_size: Optional[int] = 512,
    ):
        images_dir = ifnone(images_dir, get_image_dir(self.root))
        return Visualizer(images_dir, self.formatspec.master_df, split, img_size)<|MERGE_RESOLUTION|>--- conflicted
+++ resolved
@@ -10,18 +10,13 @@
 from .coco import Coco
 from .csv import Csv
 from .yolo import Yolo
-<<<<<<< HEAD
+
 from .pascal import Pascal
 from ..visualizer.visualizer import Visualizer
 from .utils import get_image_dir, ifnone
 
 SUPPORTED_FORMATS = {"coco": Coco, "csv": Csv, "yolo": Yolo, "pascal": Pascal}
-=======
-from ..visualizer.visualizer import Visualizer
-from .utils import get_image_dir, ifnone
 
-SUPPORTED_FORMATS = {"coco": Coco, "csv": Csv, "yolo": Yolo}
->>>>>>> d04089ce
 
 
 class Annotation:
