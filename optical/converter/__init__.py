--- conflicted
+++ resolved
@@ -10,23 +10,14 @@
 from typing import Optional, Union
 import warnings
 
-from numpy import imag
-
-from ..visualizer.visualizer import Visualizer
 from .coco import Coco
 from .csv import Csv
-from .utils import get_image_dir
 from .yolo import Yolo
-<<<<<<< HEAD
-
 from .pascal import Pascal
+from .utils import get_image_dir, ifnone
 from ..visualizer.visualizer import Visualizer
-from .utils import get_image_dir, ifnone
-=======
->>>>>>> 932c1f94
 
 SUPPORTED_FORMATS = {"coco": Coco, "csv": Csv, "yolo": Yolo, "pascal": Pascal}
-
 
 class Annotation:
     def __init__(self, root: str, format: str):
